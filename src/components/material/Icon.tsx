import { type VoidComponent } from 'solid-js'
import clsx from 'clsx'

// Specify icon names to load only the necessary icons, reducing font payload.
// https://developers.google.com/fonts/docs/material_symbols#optimize_the_icon_font
// biome-ignore format: the array should not be formatted
export const Icons = [
  'add', 'arrow_back', 'camera', 'check', 'chevron_right', 'clear', 'close', 'delete', 'description', 'directions_car', 'download', 'error',
  'file_copy', 'flag', 'info', 'keyboard_arrow_down', 'keyboard_arrow_up', 'local_fire_department', 'logout', 'menu', 'my_location',
  'open_in_new', 'payments', 'person', 'progress_activity', 'satellite_alt', 'search', 'settings', 'upload', 'videocam', 'refresh',
<<<<<<< HEAD
  'login', 'person_off', 'autorenew', 'close_small', 'location_searching'
=======
  'login', 'person_off', 'autorenew', 'close_small', 'pause', 'play_arrow',
>>>>>>> 8e12bbab
] as const

export type IconName = (typeof Icons)[number]

export type IconProps = {
  class?: string
  name: IconName
  filled?: boolean
  size?: '20' | '24' | '40' | '48'
}

/**
 * Use an icon from the Material Symbols library.
 *
 * Note: Icon names <strong>must</strong> be added to the icons list in vite.config.ts.
 *
 * @see https://fonts.google.com/icons
 */
const Icon: VoidComponent<IconProps> = (props) => {
  // size-20, 24 etc. defined in root.css
  const size = () => `size-${props.size || '24'}`
  return (
    <span class={clsx('material-symbols-outlined flex', props.filled ? 'icon-filled' : 'icon-outline', size(), props.class)}>
      {props.name}
    </span>
  )
}

export default Icon<|MERGE_RESOLUTION|>--- conflicted
+++ resolved
@@ -8,11 +8,8 @@
   'add', 'arrow_back', 'camera', 'check', 'chevron_right', 'clear', 'close', 'delete', 'description', 'directions_car', 'download', 'error',
   'file_copy', 'flag', 'info', 'keyboard_arrow_down', 'keyboard_arrow_up', 'local_fire_department', 'logout', 'menu', 'my_location',
   'open_in_new', 'payments', 'person', 'progress_activity', 'satellite_alt', 'search', 'settings', 'upload', 'videocam', 'refresh',
-<<<<<<< HEAD
-  'login', 'person_off', 'autorenew', 'close_small', 'location_searching'
-=======
-  'login', 'person_off', 'autorenew', 'close_small', 'pause', 'play_arrow',
->>>>>>> 8e12bbab
+  'login', 'person_off', 'autorenew', 'close_small', 'pause', 'play_arrow', 'location_searching'
+
 ] as const
 
 export type IconName = (typeof Icons)[number]
