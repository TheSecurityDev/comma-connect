<<<<<<< HEAD
=======
import { createResource, Match, Switch } from 'solid-js'
import type { JSXElement, VoidComponent } from 'solid-js'
import clsx from 'clsx'

import { GPSPathPoint, getCoords } from '~/api/derived'
import { Coords, getPathStaticMapUrl } from '~/map'
import { getThemeId } from '~/theme'
import type { Route } from '~/api/types'

import Icon from '~/components/material/Icon'

const loadImage = (url: string | undefined): Promise<string | undefined> => {
  if (!url) {
    return Promise.resolve(undefined)
  }
  return new Promise<string>((resolve, reject) => {
    const image = new Image()
    image.src = url
    image.onload = () => resolve(url)
    image.onerror = (error) => reject(new Error('Failed to load image', { cause: error }))
  })
}

const getStaticMapUrl = (gpsPoints: GPSPathPoint[]): string | undefined => {
  if (gpsPoints.length === 0) {
    return undefined
  }
  const path: Coords = []
  gpsPoints.forEach(({ lng, lat }) => {
    path.push([lng, lat])
  })
  const themeId = getThemeId()
  return getPathStaticMapUrl(themeId, path, 512, 512, true)
}

const State = (props: {
  children: JSXElement
  trailing?: JSXElement
  opaque?: boolean
}) => {
  return (
    <div class={clsx('absolute flex size-full items-center justify-center gap-2', props.opaque && 'bg-surface text-on-surface')}>
      <span class="text-label-sm">{props.children}</span>
      {props.trailing}
    </div>
  )
}

type RouteStaticMapProps = {
  class?: string
  route?: Route
}

const RouteStaticMap: VoidComponent<RouteStaticMapProps> = (props) => {
  const [coords] = createResource(() => props.route, getCoords)
  const [url] = createResource(coords, getStaticMapUrl)
  const [loadedUrl] = createResource(url, loadImage)

  return (
    <div class={clsx('relative isolate flex h-full flex-col justify-end self-stretch bg-surface text-on-surface', props.class)}>
      <Switch>
        <Match when={!!coords.error || !!url.error || !!loadedUrl.error} keyed>
          <State trailing={<Icon name="error" filled />}>Problem loading map</State>
        </Match>
        <Match when={coords()?.length === 0} keyed>
          <State trailing={<Icon name="satellite_alt" filled />}>No GPS data</State>
        </Match>
        <Match when={url() && loadedUrl()} keyed>
          <img class="pointer-events-none size-full object-cover" src={loadedUrl()} alt="" />
        </Match>
      </Switch>
    </div>
  )
}

export default RouteStaticMap
>>>>>>> 6d681475
<|MERGE_RESOLUTION|>--- conflicted
+++ resolved
@@ -1,79 +1,77 @@
-<<<<<<< HEAD
-=======
-import { createResource, Match, Switch } from 'solid-js'
-import type { JSXElement, VoidComponent } from 'solid-js'
-import clsx from 'clsx'
-
-import { GPSPathPoint, getCoords } from '~/api/derived'
-import { Coords, getPathStaticMapUrl } from '~/map'
-import { getThemeId } from '~/theme'
-import type { Route } from '~/api/types'
-
-import Icon from '~/components/material/Icon'
-
-const loadImage = (url: string | undefined): Promise<string | undefined> => {
-  if (!url) {
-    return Promise.resolve(undefined)
-  }
-  return new Promise<string>((resolve, reject) => {
-    const image = new Image()
-    image.src = url
-    image.onload = () => resolve(url)
-    image.onerror = (error) => reject(new Error('Failed to load image', { cause: error }))
-  })
-}
-
-const getStaticMapUrl = (gpsPoints: GPSPathPoint[]): string | undefined => {
-  if (gpsPoints.length === 0) {
-    return undefined
-  }
-  const path: Coords = []
-  gpsPoints.forEach(({ lng, lat }) => {
-    path.push([lng, lat])
-  })
-  const themeId = getThemeId()
-  return getPathStaticMapUrl(themeId, path, 512, 512, true)
-}
-
-const State = (props: {
-  children: JSXElement
-  trailing?: JSXElement
-  opaque?: boolean
-}) => {
-  return (
-    <div class={clsx('absolute flex size-full items-center justify-center gap-2', props.opaque && 'bg-surface text-on-surface')}>
-      <span class="text-label-sm">{props.children}</span>
-      {props.trailing}
-    </div>
-  )
-}
-
-type RouteStaticMapProps = {
-  class?: string
-  route?: Route
-}
-
-const RouteStaticMap: VoidComponent<RouteStaticMapProps> = (props) => {
-  const [coords] = createResource(() => props.route, getCoords)
-  const [url] = createResource(coords, getStaticMapUrl)
-  const [loadedUrl] = createResource(url, loadImage)
-
-  return (
-    <div class={clsx('relative isolate flex h-full flex-col justify-end self-stretch bg-surface text-on-surface', props.class)}>
-      <Switch>
-        <Match when={!!coords.error || !!url.error || !!loadedUrl.error} keyed>
-          <State trailing={<Icon name="error" filled />}>Problem loading map</State>
-        </Match>
-        <Match when={coords()?.length === 0} keyed>
-          <State trailing={<Icon name="satellite_alt" filled />}>No GPS data</State>
-        </Match>
-        <Match when={url() && loadedUrl()} keyed>
-          <img class="pointer-events-none size-full object-cover" src={loadedUrl()} alt="" />
-        </Match>
-      </Switch>
-    </div>
-  )
-}
-
-export default RouteStaticMap
->>>>>>> 6d681475
+import { createResource, Match, Switch } from 'solid-js'
+import type { JSXElement, VoidComponent } from 'solid-js'
+import clsx from 'clsx'
+
+import { GPSPathPoint, getCoords } from '~/api/derived'
+import { Coords, getPathStaticMapUrl } from '~/map'
+import { getThemeId } from '~/theme'
+import type { Route } from '~/api/types'
+
+import Icon from '~/components/material/Icon'
+
+const loadImage = (url: string | undefined): Promise<string | undefined> => {
+  if (!url) {
+    return Promise.resolve(undefined)
+  }
+  return new Promise<string>((resolve, reject) => {
+    const image = new Image()
+    image.src = url
+    image.onload = () => resolve(url)
+    image.onerror = (error) => reject(new Error('Failed to load image', { cause: error }))
+  })
+}
+
+const getStaticMapUrl = (gpsPoints: GPSPathPoint[]): string | undefined => {
+  if (gpsPoints.length === 0) {
+    return undefined
+  }
+  const path: Coords = []
+  gpsPoints.forEach(({ lng, lat }) => {
+    path.push([lng, lat])
+  })
+  const themeId = getThemeId()
+  return getPathStaticMapUrl(themeId, path, 512, 512, true)
+}
+
+const State = (props: {
+  children: JSXElement
+  trailing?: JSXElement
+  opaque?: boolean
+}) => {
+  return (
+    <div class={clsx('absolute flex size-full items-center justify-center gap-2', props.opaque && 'bg-surface text-on-surface')}>
+      <span class="text-label-sm">{props.children}</span>
+      {props.trailing}
+    </div>
+  )
+}
+
+type RouteStaticMapProps = {
+  class?: string
+  route?: Route
+}
+
+const RouteStaticMap: VoidComponent<RouteStaticMapProps> = (props) => {
+  const [coords] = createResource(() => props.route, getCoords)
+  const [url] = createResource(coords, getStaticMapUrl)
+  const [loadedUrl] = createResource(url, loadImage)
+
+  return (
+    <div class={clsx('relative isolate flex h-full flex-col justify-end self-stretch bg-surface text-on-surface', props.class)}>
+      <Switch>
+        <Match when={!!coords.error || !!url.error || !!loadedUrl.error} keyed>
+          <State trailing={<Icon name="error" filled />}>Problem loading map</State>
+        </Match>
+        <Match when={coords()?.length === 0} keyed>
+          <State trailing={<Icon name="satellite_alt" filled />}>No GPS data</State>
+        </Match>
+        <Match when={url() && loadedUrl()} keyed>
+          <img class="pointer-events-none size-full object-cover" src={loadedUrl()} alt="" />
+        </Match>
+      </Switch>
+    </div>
+  )
+}
+
+export default RouteStaticMap
+