import { createResource, createSignal, Suspense, type VoidComponent } from 'solid-js'

import { setRouteViewed } from '~/api/athena'
import { getDevice } from '~/api/devices'
import { getProfile } from '~/api/profile'
import { getRoute } from '~/api/route'
import { dayjs } from '~/utils/format'

import IconButton from '~/components/material/IconButton'
import TopAppBar from '~/components/material/TopAppBar'
import RouteActions from '~/components/RouteActions'
import RouteDynamicMap from '~/components/RouteDynamicMap'
import RouteStatistics from '~/components/RouteStatistics'
import RouteVideoPlayer from '~/components/RouteVideoPlayer'
import RouteUploadButtons from '~/components/RouteUploadButtons'
import Timeline from '~/components/Timeline'
import { generateTimelineStatistics, getTimelineEvents } from '~/api/derived'

type RouteActivityProps = {
  dongleId: string
  dateStr: string
  startTime: number
}

const RouteActivity: VoidComponent<RouteActivityProps> = (props) => {
  const [seekTime, setSeekTime] = createSignal(props.startTime)
  const [videoRef, setVideoRef] = createSignal<HTMLVideoElement>()

  const routeName = () => `${props.dongleId}|${props.dateStr}`
  const [route] = createResource(routeName, getRoute)
  const [startTime] = createResource(route, (route) => dayjs(route.start_time)?.format('ddd, MMM D, YYYY'))

  const [events] = createResource(route, getTimelineEvents, { initialValue: [] })
  const [timeline] = createResource(
    () => [route(), events()] as const,
    ([r, e]) => generateTimelineStatistics(r, e),
  )

  const onTimelineChange = (newTime: number) => {
    const video = videoRef()
    if (video) video.currentTime = newTime
  }

  const [device] = createResource(() => props.dongleId, getDevice)
  const [profile] = createResource(getProfile)
  createResource(
    () => [device(), profile(), props.dateStr] as const,
    async ([device, profile, dateStr]) => {
      if (!device || !profile || (!device.is_owner && !profile.superuser)) return
      await setRouteViewed(device.dongle_id, dateStr)
    },
  )

  return (
    <>
      <TopAppBar leading={<IconButton class="md:hidden" name="arrow_back" href={`/${props.dongleId}`} />}>{startTime()}</TopAppBar>

      <div class="flex flex-col gap-6 px-4 pb-4">
        <div class="flex flex-col">
          <RouteVideoPlayer ref={setVideoRef} routeName={routeName()} startTime={seekTime()} onProgress={setSeekTime} />
          <Timeline class="mb-1" route={route.latest} seekTime={seekTime()} updateTime={onTimelineChange} events={events()} />
        </div>

<<<<<<< HEAD
            <div class="flex flex-col gap-2">
              <h3 class="text-label-sm uppercase">Route Map</h3>
              <div class="aspect-square max-h-64 overflow-hidden rounded-lg">
                <Suspense fallback={<div class="skeleton-loader size-full bg-surface" />}>
                  <RouteDynamicMap route={route()} seekTime={seekTime} updateTime={onTimelineChange} />
                </Suspense>
              </div>
            </div>

            <div class="flex flex-col gap-2">
              <h3 class="text-label-sm uppercase">Route Info</h3>
              <div class="flex flex-col rounded-md overflow-hidden bg-surface-container">
                <RouteStatistics class="p-5" route={route()} />
=======
        <div class="flex flex-col gap-2">
          <h3 class="text-label-sm uppercase">Route Info</h3>
          <div class="flex flex-col rounded-md overflow-hidden bg-surface-container">
            <RouteStatistics class="p-5" route={route()} timeline={timeline()} />
>>>>>>> 8c99b768

            <Suspense fallback={<div class="skeleton-loader min-h-48" />}>
              <RouteActions routeName={routeName()} route={route()} />
            </Suspense>
          </div>
        </div>

<<<<<<< HEAD
            <div class="flex flex-col gap-2">
              <h3 class="text-label-sm uppercase">Upload Files</h3>
              <div class="flex flex-col rounded-md overflow-hidden bg-surface-container">
                <Suspense fallback={<div class="skeleton-loader min-h-48" />}>
                  <RouteUploadButtons route={route()} />
                </Suspense>
              </div>
            </div>
=======
        <div class="flex flex-col gap-2">
          <h3 class="text-label-sm uppercase">Upload Files</h3>
          <div class="flex flex-col rounded-md overflow-hidden bg-surface-container">
            <Suspense fallback={<div class="skeleton-loader min-h-48" />}>
              <RouteUploadButtons route={route()} />
            </Suspense>
          </div>
        </div>

        <div class="flex flex-col gap-2">
          <h3 class="text-label-sm uppercase">Route Map</h3>
          <div class="aspect-square overflow-hidden rounded-lg">
            <Suspense fallback={<div class="skeleton-loader size-full bg-surface" />}>
              <RouteStaticMap route={route()} />
            </Suspense>
>>>>>>> 8c99b768
          </div>
        </div>
      </div>
    </>
  )
}

export default RouteActivity<|MERGE_RESOLUTION|>--- conflicted
+++ resolved
@@ -61,26 +61,19 @@
           <Timeline class="mb-1" route={route.latest} seekTime={seekTime()} updateTime={onTimelineChange} events={events()} />
         </div>
 
-<<<<<<< HEAD
-            <div class="flex flex-col gap-2">
-              <h3 class="text-label-sm uppercase">Route Map</h3>
-              <div class="aspect-square max-h-64 overflow-hidden rounded-lg">
-                <Suspense fallback={<div class="skeleton-loader size-full bg-surface" />}>
-                  <RouteDynamicMap route={route()} seekTime={seekTime} updateTime={onTimelineChange} />
-                </Suspense>
-              </div>
-            </div>
+        <div class="flex flex-col gap-2">
+          <h3 class="text-label-sm uppercase">Route Map</h3>
+          <div class="aspect-square max-h-64 overflow-hidden rounded-lg">
+            <Suspense fallback={<div class="skeleton-loader size-full bg-surface" />}>
+              <RouteDynamicMap route={route()} seekTime={seekTime} updateTime={onTimelineChange} />
+            </Suspense>
+          </div>
+        </div>
 
-            <div class="flex flex-col gap-2">
-              <h3 class="text-label-sm uppercase">Route Info</h3>
-              <div class="flex flex-col rounded-md overflow-hidden bg-surface-container">
-                <RouteStatistics class="p-5" route={route()} />
-=======
         <div class="flex flex-col gap-2">
           <h3 class="text-label-sm uppercase">Route Info</h3>
           <div class="flex flex-col rounded-md overflow-hidden bg-surface-container">
             <RouteStatistics class="p-5" route={route()} timeline={timeline()} />
->>>>>>> 8c99b768
 
             <Suspense fallback={<div class="skeleton-loader min-h-48" />}>
               <RouteActions routeName={routeName()} route={route()} />
@@ -88,16 +81,6 @@
           </div>
         </div>
 
-<<<<<<< HEAD
-            <div class="flex flex-col gap-2">
-              <h3 class="text-label-sm uppercase">Upload Files</h3>
-              <div class="flex flex-col rounded-md overflow-hidden bg-surface-container">
-                <Suspense fallback={<div class="skeleton-loader min-h-48" />}>
-                  <RouteUploadButtons route={route()} />
-                </Suspense>
-              </div>
-            </div>
-=======
         <div class="flex flex-col gap-2">
           <h3 class="text-label-sm uppercase">Upload Files</h3>
           <div class="flex flex-col rounded-md overflow-hidden bg-surface-container">
@@ -106,16 +89,6 @@
             </Suspense>
           </div>
         </div>
-
-        <div class="flex flex-col gap-2">
-          <h3 class="text-label-sm uppercase">Route Map</h3>
-          <div class="aspect-square overflow-hidden rounded-lg">
-            <Suspense fallback={<div class="skeleton-loader size-full bg-surface" />}>
-              <RouteStaticMap route={route()} />
-            </Suspense>
->>>>>>> 8c99b768
-          </div>
-        </div>
       </div>
     </>
   )
