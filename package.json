{
  "name": "connect",
  "version": "1.0.0",
  "homepage": "https://new-connect.connect-d5y.pages.dev",
  "license": "MIT",
  "author": "comma.ai",
  "repository": {
    "type": "git",
    "url": "https://github.com/commaai/connect.git"
  },
  "scripts": {
    "build": "bun run --bun vite build",
    "bundle-size": "bun src/ci/check_bundle_size.ts",
    "dependency-report": "bun src/ci/dependency_report.ts",
    "dev": "bun run --bun vite --open",
    "serve": "vite preview",
    "lines": "bun src/ci/check_lines.ts",
    "check": "biome check",
    "fix": "biome check --write",
    "test": "TZ=Greenwich vitest"
  },
  "packageManager": "bun@1.2.5",
  "type": "module",
  "//devDependencies": {
    "@solidjs/testing-library": "test solid components (only used for App.jsx component)",
<<<<<<< HEAD
=======
    "@types/mapbox__polyline": "types for mapbox elements",
    "@vite-pwa/assets-generator": "generate PWA assets during build",
>>>>>>> effefe43
    "@vitest/browser": "run vitest suite in browser using playwright",
    "autoprefixer": "adds css vendor prefixes automatically",
    "jsdom": "js implementation of the dom (used in testing env which we don't really make use of)",
    "lefthook": "git hooks manager for pre-commit",
    "playwright": "take screenshots to post on PRs",
    "postcss": "transforms css with js; autoprefixer and tailwind get plugged into this",
    "solid-devtools": "visualize reactivity graph (consider if necessary)",
    "tailwindcss": "css framework",
    "typescript": "js with types",
    "vite": "builds and serves app",
    "vite-plugin-pwa": "generate the service worker for PWA",
    "vite-plugin-solid": "allows vite to properly compile solid components",
    "vitest": "testing framework compatible with vite (only used for App.jsx component)",
    "wrangler": "used for deploying assets to cloudflare"
  },
  "devDependencies": {
    "@biomejs/biome": "1.9.4",
    "@solidjs/testing-library": "^0.8.10",
    "@types/bun": "^1.2.5",
    "@types/geojson": "^7946.0.16",
    "@types/leaflet": "^1.9.16",
<<<<<<< HEAD
=======
    "@types/mapbox__polyline": "^1.0.5",
    "@vite-pwa/assets-generator": "^1.0.0",
>>>>>>> effefe43
    "@vitest/browser": "^3.0.9",
    "autoprefixer": "^10.4.21",
    "jsdom": "^26.0.0",
    "lefthook": "^1.11.3",
    "playwright": "^1.51.1",
    "postcss": "^8.5.3",
    "solid-devtools": "^0.33.0",
    "tailwindcss": "^3.4.17",
    "typescript": "^5.8.2",
    "vite": "^6.2.2",
    "vite-plugin-pwa": "^0.21.2",
    "vite-plugin-solid": "^2.11.6",
    "vitest": "^3.0.9",
    "wrangler": "^4.3.0"
  },
  "//dependencies": {
    "@sentry/solid": "error monitoring",
    "@solidjs/router": "changes view based on browser url",
    "clsx": "construct className strings conditionally",
    "dayjs": "work with dates (e.g., parse, validate, etc.)",
    "hls.js": "stream video data",
    "leaflet": "interactive maps",
    "solid-js": "JS ui framework"
  },
  "dependencies": {
    "@sentry/solid": "^9.8.0",
    "@sentry/vite-plugin": "^3.2.2",
    "@solid-primitives/state-machine": "^0.1.0",
    "@solidjs/router": "^0.15.3",
    "clsx": "^2.1.1",
    "dayjs": "^1.11.13",
    "hls.js": "^1.5.20",
    "leaflet": "^1.9.4",
    "qr-scanner": "^1.4.2",
    "solid-js": "^1.9.5"
  },
  "engines": {
    "node": ">=20.11.0"
  },
  "trustedDependencies": ["@biomejs/biome", "@sentry/cli", "esbuild", "lefthook", "workerd"]
}<|MERGE_RESOLUTION|>--- conflicted
+++ resolved
@@ -23,11 +23,7 @@
   "type": "module",
   "//devDependencies": {
     "@solidjs/testing-library": "test solid components (only used for App.jsx component)",
-<<<<<<< HEAD
-=======
-    "@types/mapbox__polyline": "types for mapbox elements",
     "@vite-pwa/assets-generator": "generate PWA assets during build",
->>>>>>> effefe43
     "@vitest/browser": "run vitest suite in browser using playwright",
     "autoprefixer": "adds css vendor prefixes automatically",
     "jsdom": "js implementation of the dom (used in testing env which we don't really make use of)",
@@ -49,11 +45,7 @@
     "@types/bun": "^1.2.5",
     "@types/geojson": "^7946.0.16",
     "@types/leaflet": "^1.9.16",
-<<<<<<< HEAD
-=======
-    "@types/mapbox__polyline": "^1.0.5",
     "@vite-pwa/assets-generator": "^1.0.0",
->>>>>>> effefe43
     "@vitest/browser": "^3.0.9",
     "autoprefixer": "^10.4.21",
     "jsdom": "^26.0.0",
