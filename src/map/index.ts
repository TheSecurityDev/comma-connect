--- conflicted
+++ resolved
@@ -1,15 +1,4 @@
-<<<<<<< HEAD
-import {
-  MAPBOX_USERNAME,
-  MAPBOX_LIGHT_STYLE_ID,
-  MAPBOX_DARK_STYLE_ID,
-  MAPBOX_TOKEN,
-} from './config'
-=======
-import polyline from '@mapbox/polyline'
-
 import { MAPBOX_USERNAME, MAPBOX_LIGHT_STYLE_ID, MAPBOX_DARK_STYLE_ID, MAPBOX_TOKEN } from './config'
->>>>>>> 959c6635
 import { getThemeId } from '~/theme'
 
 export type Coords = [number, number][]
@@ -18,39 +7,6 @@
   return themeId === 'light' ? MAPBOX_LIGHT_STYLE_ID : MAPBOX_DARK_STYLE_ID
 }
 
-<<<<<<< HEAD
-=======
-function prepareCoords(coords: Coords, sampleSize: number): Coords {
-  const sample = []
-  const step = Math.max(Math.floor(coords.length / sampleSize), 1)
-  for (let i = 0; i < coords.length; i += step) {
-    const point = coords[i]
-    // 1. mapbox uses lng,lat order
-    // 2. polyline output is off by 10x when precision is 4
-    sample.push([point[1] * 10, point[0] * 10] as [number, number])
-  }
-  return sample
-}
-
-// TODO: get path colour from theme
-export function getPathStaticMapUrl(
-  themeId: string,
-  coords: Coords,
-  width: number,
-  height: number,
-  hidpi: boolean,
-  strokeWidth: number = 4,
-  color: string = 'DFE0FF',
-  opacity: number = 1,
-): string {
-  const styleId = getMapStyleId(themeId)
-  const hidpiStr = hidpi ? '@2x' : ''
-  const encodedPolyline = polyline.encode(prepareCoords(coords, POLYLINE_SAMPLE_SIZE), POLYLINE_PRECISION)
-  const path = `path-${strokeWidth}+${color}-${opacity}(${encodeURIComponent(encodedPolyline)})`
-  return `https://api.mapbox.com/styles/v1/${MAPBOX_USERNAME}/${styleId}/static/${path}/auto/${width}x${height}${hidpiStr}?logo=false&attribution=false&padding=30,30,30,30&access_token=${MAPBOX_TOKEN}`
-}
-
->>>>>>> 959c6635
 export function getTileUrl(): string {
   const themeId = getThemeId()
   const styleId = getMapStyleId(themeId)
